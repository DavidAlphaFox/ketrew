(**************************************************************************)
(*    Copyright 2014, 2015:                                               *)
(*          Sebastien Mondet <seb@mondet.org>,                            *)
(*          Leonid Rozenberg <leonidr@gmail.com>,                         *)
(*          Arun Ahuja <aahuja11@gmail.com>,                              *)
(*          Jeff Hammerbacher <jeff.hammerbacher@gmail.com>               *)
(*                                                                        *)
(*  Licensed under the Apache License, Version 2.0 (the "License");       *)
(*  you may not use this file except in compliance with the License.      *)
(*  You may obtain a copy of the License at                               *)
(*                                                                        *)
(*      http://www.apache.org/licenses/LICENSE-2.0                        *)
(*                                                                        *)
(*  Unless required by applicable law or agreed to in writing, software   *)
(*  distributed under the License is distributed on an "AS IS" BASIS,     *)
(*  WITHOUT WARRANTIES OR CONDITIONS OF ANY KIND, either express or       *)
(*  implied.  See the License for the specific language governing         *)
(*  permissions and limitations under the License.                        *)
(**************************************************************************)

(** A container for internal server-side processes (for now SSH
    connections/tunnels). *)

open Unix_io

(** A module encapsulating daemonized SSH connections, the functions
    {!Ssh_connection.setsid_ssh} is exposed to the {!Command_line} module
    for the ["ketrew internal-ssh"] command.

    The other items exported are used only for tests.
*)
module Ssh_connection : sig

  val setsid_ssh:
    ?session_id_file:Unix_io.IO.path ->
    ?control_path:string ->
    ?log_to:Unix_io.IO.path ->
    ?pipe_in:string ->
    ?pipe_out:string ->
    ?command:string ->
    string ->
    (unit,
     [> `IO of
          [> `Exn of exn
          | `File_exists of string
          | `Write_file_exn of Unix_io.IO.path * exn
          | `Wrong_path of string ] ])
      Deferred_result.t
  (** Daemonize an SSH connection with a control-path as a
      control-master, one can communicate with the client (as an SSH
      ["ASKPASS"] program) with the [pipe_in] and [pipe_out] named
      fifo files. *)

  (**/**)

  type t
  val create:
    ?ketrew_bin:string -> ?command:string -> name: string -> string -> t
  val markup_with_daemon_logs :
    t ->
    (Ketrew_pure.Internal_pervasives.Display_markup.t, 'a) Deferred_result.t
  val write_to_fifo:
    t -> bytes -> (unit, [> `Failure of bytes ]) Deferred_result.t
  val host_uri: t -> string
  val kill :
    t ->
    (unit,
     [> `Failure of bytes
     | `IO of [> `Read_file_exn of bytes * exn ]
     | `Shell of
          bytes *
          [> `Exited of int
          | `Exn of exn
          | `Signaled of int
          | `Stopped of int ] ])
      Deferred_result.t

  (**/**)

end

type t
(** The container for mnoitored server-side processes. *)

<<<<<<< HEAD
val load : unit -> (t, 'a) Deferred_result.t
=======
val load :
  ?preconfigure: Configuration.ssh_connection list ->
  unit -> (t, 'a) Unix_io.t
>>>>>>> 812062a5
(** Create a new process-holder. *)

val unload :
  t ->
  (unit,
   [> `List of
        [> `Failure of bytes
        | `IO of [> `Read_file_exn of bytes * exn ]
        | `Shell of
             bytes *
             [> `Exited of int
             | `Exn of exn
             | `Signaled of int
             | `Stopped of int ] ]
          list ])
    Deferred_result.t
(** Destroy a process-holder by attempting to kill all its processes. *)


val answer_message: t ->
  host_io:Host_io.t ->
  Ketrew_pure.Protocol.Process_sub_protocol.up ->
  (Ketrew_pure.Protocol.Process_sub_protocol.down, 'a) Deferred_result.t
(** Answer a request from the sub-protocol of the process-holder. *)<|MERGE_RESOLUTION|>--- conflicted
+++ resolved
@@ -82,13 +82,9 @@
 type t
 (** The container for mnoitored server-side processes. *)
 
-<<<<<<< HEAD
-val load : unit -> (t, 'a) Deferred_result.t
-=======
 val load :
   ?preconfigure: Configuration.ssh_connection list ->
-  unit -> (t, 'a) Unix_io.t
->>>>>>> 812062a5
+  unit -> (t, 'a) Deferred_result.t
 (** Create a new process-holder. *)
 
 val unload :
