--- conflicted
+++ resolved
@@ -364,7 +364,6 @@
          @ normal);
     return ()
   in
-<<<<<<< HEAD
   begin match Ketrew_client.get_local_engine client with
   | None ->
     fail (`Failure "This client is not Standalone, it can not run stuff.")
@@ -398,53 +397,6 @@
         | 0, 0 -> 
           Log.(s "Nothing left to do" @ verbose);
           stop_it ();
-=======
-  let rec fix_point ~count history =
-    Ketrew_state.step state
-    >>= fun what_happened ->
-    let count = count + 1 in
-    begin match history with
-    | _ when what_happened = [] ->
-      return (count, what_happened :: history)
-    | previous :: _ when previous = what_happened ->
-      return (count, what_happened :: history)
-    | _ -> fix_point ~count (what_happened :: history)
-    end
-  in
-  Log.(s "Running " % OCaml.list s how % s " with max-sleep: " % f max_sleep 
-       @ warning);
-  begin match how with
-  | ["step"] ->
-    Ketrew_state.step state
-    >>= fun what_happened ->
-    log_happening ~what_happened:[what_happened]
-  | ["fix"] ->
-    fix_point 0 []
-    >>= fun (step_count, what_happened) ->
-    log_happening ~what_happened:List.(rev what_happened)
-  | ["loop"] ->
-    let keep_going = ref true in
-    let traffic_light = Light.create () in
-    let rec loop previous_sleep happenings =
-      fix_point 0 []
-      >>= fun (step_count, what_happened) ->
-      let new_happenings = what_happened @ happenings in
-      let seconds =
-        match what_happened with
-        | [] | [[]] -> 
-          min (previous_sleep *. 2.) max_sleep
-        | something -> 2.
-      in
-      Log.(s "Sleeping " % f seconds % s " s" @ very_verbose);
-      log_happening ~what_happened:what_happened
-      >>= fun () ->
-      begin Deferred_list.pick_and_cancel [
-          System.sleep seconds;
-          Light.try_to_pass traffic_light;
-        ] >>< function
-        | `Ok () when !keep_going -> loop seconds new_happenings
-        | `Ok () ->
->>>>>>> 960a4a47
           log_happening ~what_happened:(List.rev new_happenings)
         | _, _ ->
           let seconds =
